--- conflicted
+++ resolved
@@ -243,7 +243,6 @@
     }
   }
 
-<<<<<<< HEAD
   // shamelessly taken from https://developer.mozilla.org/en-US/docs/Web/Events/mouseenter
   function delegate (event, selector) {
     var target = event.target
@@ -290,8 +289,6 @@
     }
   })
 
-  document.addEventListener('DOMContentLoaded', () => {
-=======
   const rgbaFromStr = function (rgba) {
     if (!rgba) {
       return undefined
@@ -343,7 +340,6 @@
     return undefined
   }
   ipcRenderer.on('post-page-load-run', function () {
->>>>>>> 446dfe8c
     // Hide broken images
     Array.from(document.querySelectorAll('img')).forEach(function (img) {
       img.addEventListener('error', function () {
